#! /usr/bin/env python

## Copyright (C) 2009 Adline Stephane <adline.stephane@gmail.com>
##
## This program is published under a GPLv2 license

# Partial support of RFC3971
# scapy.contrib.description = SEND
# scapy.contrib.status = loads

import socket

from scapy.packet import *
from scapy.fields import *
from scapy.layers.inet6 import icmp6typescls, _ICMPv6NDGuessPayload, Net6

send_icmp6typescls = { 11: "ICMPv6NDOptCGA",
                       12: "ICMPv6NDOptRsaSig",
                       13: "ICMPv6NDOptTmstp",
                       14: "ICMPv6NDOptNonce"
                     }
icmp6typescls.update(send_icmp6typescls)

class HashField(Field):
    def __init__(self, name, default):
        Field.__init__(self, name, default, "16s")
    def h2i(self, pkt, x):
        if isinstance(x, str):
            try:
                x = in6_ptop(x)
            except socket.error:
                x = Net6(x)
<<<<<<< HEAD
        elif isinstance(x, list):
            x = map(Net6, x)
=======
        elif type(x) is list:
            x = [Net6(e) for e in x]
>>>>>>> 74177dcb
        return x
    def i2m(self, pkt, x):
        return inet_pton(socket.AF_INET6, x)
    def m2i(self, pkt, x):
        return inet_ntop(socket.AF_INET6, x)
    def any2i(self, pkt, x):
        return self.h2i(pkt,x)
    def i2repr(self, pkt, x):
        return self.i2h(pkt, x)    # No specific information to return

class ICMPv6NDOptNonce(_ICMPv6NDGuessPayload, Packet):
    name = "ICMPv6NDOptNonce"
    fields_desc = [ ByteField("type",14),
                    FieldLenField("len",None,length_of="data",fmt="B", adjust = lambda pkt,x: (x)/8),
                    StrLenField("nonce","", length_from = lambda pkt: pkt.len*8-2) ]

class ICMPv6NDOptTmstp(_ICMPv6NDGuessPayload, Packet):
    name = "ICMPv6NDOptTmstp"
    fields_desc = [ ByteField("type",13),
                    ByteField("len",2),
                    BitField("reserved",0, 48),
                    LongField("timestamp", None) ]

class ICMPv6NDOptRsaSig(_ICMPv6NDGuessPayload, Packet):
    name = "ICMPv6NDOptRsaSig"
    fields_desc = [ ByteField("type",12),
                    FieldLenField("len",None,length_of="data",fmt="B", adjust = lambda pkt,x: (x)/8),
                    ShortField("reserved",0),
                    HashField("key_hash",None),
                    StrLenField("signature_pad", "", length_from = lambda pkt: pkt.len*8-20) ]

class ICMPv6NDOptCGA(_ICMPv6NDGuessPayload, Packet):
    name = "ICMPv6NDOptCGA"
    fields_desc = [ ByteField("type",11),
                    FieldLenField("len",None,length_of="data",fmt="B", adjust = lambda pkt,x: (x)/8),
                    ByteField("padlength",0),
                    ByteField("reserved",0),
                    StrLenField("CGA_PARAMS", "", length_from = lambda pkt: pkt.len*8 - pkt.padlength - 4),
                    StrLenField("padding", None, length_from = lambda pkt: pkt.padlength) ]

if __name__ == "__main__":
    from scapy.all import *
    interact(mydict=globals(), mybanner="SEND add-on")<|MERGE_RESOLUTION|>--- conflicted
+++ resolved
@@ -30,13 +30,8 @@
                 x = in6_ptop(x)
             except socket.error:
                 x = Net6(x)
-<<<<<<< HEAD
         elif isinstance(x, list):
-            x = map(Net6, x)
-=======
-        elif type(x) is list:
             x = [Net6(e) for e in x]
->>>>>>> 74177dcb
         return x
     def i2m(self, pkt, x):
         return inet_pton(socket.AF_INET6, x)
